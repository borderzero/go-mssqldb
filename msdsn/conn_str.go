package msdsn

import (
	"crypto/tls"
	"crypto/x509"
	"errors"
	"fmt"
	"io/ioutil"
	"net"
	"net/url"
	"os"
	"strconv"
	"strings"
	"time"
	"unicode"
)

type (
	Encryption int
	Log        uint64
	BrowserMsg byte
)

const (
	EncryptionOff      = 0
	EncryptionRequired = 1
	EncryptionDisabled = 3
	EncryptionStrict   = 4
)

const (
	LogErrors      Log = 1
	LogMessages    Log = 2
	LogRows        Log = 4
	LogSQL         Log = 8
	LogParams      Log = 16
	LogTransaction Log = 32
	LogDebug       Log = 64
	LogRetries     Log = 128
)

const (
	BrowserDefault      BrowserMsg = 0
	BrowserAllInstances BrowserMsg = 0x03
	BrowserDAC          BrowserMsg = 0x0f
)

const (
	Database               = "database"
	Encrypt                = "encrypt"
	Password               = "password"
	ChangePassword         = "change password"
	UserID                 = "user id"
	Port                   = "port"
	TrustServerCertificate = "trustservercertificate"
	Certificate            = "certificate"
	TLSMin                 = "tlsmin"
	PacketSize             = "packet size"
	LogParam               = "log"
	ConnectionTimeout      = "connection timeout"
	HostNameInCertificate  = "hostnameincertificate"
	KeepAlive              = "keepalive"
	ServerSpn              = "serverspn"
	WorkstationID          = "workstation id"
	AppName                = "app name"
	ApplicationIntent      = "applicationintent"
	FailoverPartner        = "failoverpartner"
	FailOverPort           = "failoverport"
	DisableRetry           = "disableretry"
	Server                 = "server"
	Protocol               = "protocol"
	DialTimeout            = "dial timeout"
	Pipe                   = "pipe"
)

type Config struct {
	Port       uint64
	Host       string
	Instance   string
	Database   string
	User       string
	Password   string
	Encryption Encryption
	TLSConfig  *tls.Config

	FailOverPartner string
	FailOverPort    uint64

	// If true the TLSConfig servername should use the routed server.
	HostInCertificateProvided bool

	// Read Only intent for application database.
	// NOTE: This does not make queries to most databases read-only.
	ReadOnlyIntent bool

	LogFlags Log

	ServerSPN   string
	Workstation string
	AppName     string

	// If true disables database/sql's automatic retry of queries
	// that start on bad connections.
	DisableRetry bool

	// Do not use the following.

	DialTimeout time.Duration // DialTimeout defaults to 15s per protocol. Set negative to disable.
	ConnTimeout time.Duration // Use context for timeouts.
	KeepAlive   time.Duration // Leave at default.
	PacketSize  uint16

	Parameters map[string]string
	// Protocols is an ordered list of protocols to dial
	Protocols []string
	// ProtocolParameters are written by non-tcp ProtocolParser implementations
	ProtocolParameters map[string]interface{}
	// BrowserMsg is the message identifier to fetch instance data from SQL browser
	BrowserMessage BrowserMsg
	// ChangePassword is used to set the login's password during login. Ignored for non-SQL authentication.
	ChangePassword string
	//ColumnEncryption is true if the application needs to decrypt or encrypt Always Encrypted values
	ColumnEncryption bool
}

// Build a tls.Config object from the supplied certificate.
func SetupTLS(certificate string, insecureSkipVerify bool, hostInCertificate string, minTLSVersion string) (*tls.Config, error) {
	config := tls.Config{
		ServerName:         hostInCertificate,
		InsecureSkipVerify: insecureSkipVerify,

		// fix for https://github.com/microsoft/go-mssqldb/issues/166
		// Go implementation of TLS payload size heuristic algorithm splits single TDS package to multiple TCP segments,
		// while SQL Server seems to expect one TCP segment per encrypted TDS package.
		// Setting DynamicRecordSizingDisabled to true disables that algorithm and uses 16384 bytes per TLS package
		DynamicRecordSizingDisabled: true,
		MinVersion:                  TLSVersionFromString(minTLSVersion),
	}

	if len(certificate) == 0 {
		return &config, nil
	}
	pem, err := ioutil.ReadFile(certificate)
	if err != nil {
		return nil, fmt.Errorf("cannot read certificate %q: %w", certificate, err)
	}
	if strings.Contains(config.ServerName, ":") && !insecureSkipVerify {
		err := setupTLSCommonName(&config, pem)
		if err != skipSetup {
			return &config, err
		}
	}
	certs := x509.NewCertPool()
	certs.AppendCertsFromPEM(pem)
	config.RootCAs = certs
	return &config, nil
}

// Parse and handle encryption parameters. If encryption is desired, it returns the corresponding tls.Config object.
func parseTLS(params map[string]string, host string) (Encryption, *tls.Config, error) {
	trustServerCert := false

	var encryption Encryption = EncryptionOff
	encrypt, ok := params[Encrypt]
	if ok {
		encrypt = strings.ToLower(encrypt)
		switch encrypt {
		case "mandatory", "yes", "1", "t", "true":
			encryption = EncryptionRequired
		case "disable":
			encryption = EncryptionDisabled
		case "strict":
			encryption = EncryptionStrict
		case "optional", "no", "0", "f", "false":
			encryption = EncryptionOff
		default:
			f := "invalid encrypt '%s'"
			return encryption, nil, fmt.Errorf(f, encrypt)
		}
	} else {
		trustServerCert = true
	}
<<<<<<< HEAD

	trust, ok := params["trustservercertificate"]
=======
	trust, ok := params[TrustServerCertificate]
>>>>>>> 6b695606
	if ok {
		var err error
		trustServerCert, err = strconv.ParseBool(trust)
		if err != nil {
			f := "invalid trust server certificate '%s': %s"
			return encryption, nil, fmt.Errorf(f, trust, err.Error())
		}
	}
	certificate := params[Certificate]
	if encryption != EncryptionDisabled {
		tlsMin := params[TLSMin]
		tlsConfig, err := SetupTLS(certificate, trustServerCert, host, tlsMin)
		if err != nil {
			return encryption, nil, fmt.Errorf("failed to setup TLS: %w", err)
		}
		return encryption, tlsConfig, nil
	}
	return encryption, nil, nil
}

var skipSetup = errors.New("skip setting up TLS")

func Parse(dsn string) (Config, error) {
	p := Config{
		ProtocolParameters: map[string]interface{}{},
		Protocols:          []string{},
	}

	var params map[string]string
	var err error
	if strings.HasPrefix(dsn, "odbc:") {
		params, err = splitConnectionStringOdbc(dsn[len("odbc:"):])
		if err != nil {
			return p, err
		}
	} else if strings.HasPrefix(dsn, "sqlserver://") {
		params, err = splitConnectionStringURL(dsn)
		if err != nil {
			return p, err
		}
	} else {
		params = splitConnectionString(dsn)
	}

	p.Parameters = params

	strlog, ok := params[LogParam]
	if ok {
		flags, err := strconv.ParseUint(strlog, 10, 64)
		if err != nil {
			return p, fmt.Errorf("invalid log parameter '%s': %s", strlog, err.Error())
		}
		p.LogFlags = Log(flags)
	}

	p.Database = params[Database]
	p.User = params[UserID]
	p.Password = params[Password]
	p.ChangePassword = params[ChangePassword]
	p.Port = 0
	strport, ok := params[Port]
	if ok {
		var err error
		p.Port, err = strconv.ParseUint(strport, 10, 16)
		if err != nil {
			f := "invalid tcp port '%v': %v"
			return p, fmt.Errorf(f, strport, err.Error())
		}
	}

	// https://docs.microsoft.com/en-us/sql/database-engine/configure-windows/configure-the-network-packet-size-server-configuration-option\
	strpsize, ok := params[PacketSize]
	if ok {
		var err error
		psize, err := strconv.ParseUint(strpsize, 0, 16)
		if err != nil {
			f := "invalid packet size '%v': %v"
			return p, fmt.Errorf(f, strpsize, err.Error())
		}

		// Ensure packet size falls within the TDS protocol range of 512 to 32767 bytes
		// NOTE: Encrypted connections have a maximum size of 16383 bytes.  If you request
		// a higher packet size, the server will respond with an ENVCHANGE request to
		// alter the packet size to 16383 bytes.
		p.PacketSize = uint16(psize)
		if p.PacketSize < 512 {
			p.PacketSize = 512
		} else if p.PacketSize > 32767 {
			p.PacketSize = 32767
		}
	}

	// https://msdn.microsoft.com/en-us/library/dd341108.aspx
	//
	// Do not set a connection timeout. Use Context to manage such things.
	// Default to zero, but still allow it to be set.
	if strconntimeout, ok := params[ConnectionTimeout]; ok {
		timeout, err := strconv.ParseUint(strconntimeout, 10, 64)
		if err != nil {
			f := "invalid connection timeout '%v': %v"
			return p, fmt.Errorf(f, strconntimeout, err.Error())
		}
		p.ConnTimeout = time.Duration(timeout) * time.Second
	}

	// default keep alive should be 30 seconds according to spec:
	// https://msdn.microsoft.com/en-us/library/dd341108.aspx
	p.KeepAlive = 30 * time.Second
	if keepAlive, ok := params[KeepAlive]; ok {
		timeout, err := strconv.ParseUint(keepAlive, 10, 64)
		if err != nil {
			f := "invalid keepAlive value '%s': %s"
			return p, fmt.Errorf(f, keepAlive, err.Error())
		}
		p.KeepAlive = time.Duration(timeout) * time.Second
	}

	serverSPN, ok := params[ServerSpn]
	if ok {
		p.ServerSPN = serverSPN
	} // If not set by the app, ServerSPN will be set by the successful dialer.

	workstation, ok := params[WorkstationID]
	if ok {
		p.Workstation = workstation
	} else {
		workstation, err := os.Hostname()
		if err == nil {
			p.Workstation = workstation
		}
	}

	appname, ok := params[AppName]
	if !ok {
		appname = "go-mssqldb"
	}
	p.AppName = appname

	appintent, ok := params[ApplicationIntent]
	if ok {
		if appintent == "ReadOnly" {
			if p.Database == "" {
				return p, fmt.Errorf("database must be specified when ApplicationIntent is ReadOnly")
			}
			p.ReadOnlyIntent = true
		}
	}

	failOverPartner, ok := params[FailoverPartner]
	if ok {
		p.FailOverPartner = failOverPartner
	}

	failOverPort, ok := params[FailOverPort]
	if ok {
		var err error
		p.FailOverPort, err = strconv.ParseUint(failOverPort, 0, 16)
		if err != nil {
			f := "invalid failover port '%v': %v"
			return p, fmt.Errorf(f, failOverPort, err.Error())
		}
	}

	disableRetry, ok := params[DisableRetry]
	if ok {
		var err error
		p.DisableRetry, err = strconv.ParseBool(disableRetry)
		if err != nil {
			f := "invalid disableRetry '%s': %s"
			return p, fmt.Errorf(f, disableRetry, err.Error())
		}
	} else {
		p.DisableRetry = disableRetryDefault
	}

	server := params[Server]
	protocol, ok := params[Protocol]

	for _, parser := range ProtocolParsers {
		if (!ok && !parser.Hidden()) || parser.Protocol() == protocol {
			err = parser.ParseServer(server, &p)
			if err != nil {
				// if the caller only wants this protocol , fail right away
				if ok {
					return p, err
				}
			} else {
				// Only enable a protocol if it can handle the server name
				p.Protocols = append(p.Protocols, parser.Protocol())
			}

		}
	}
	if ok && len(p.Protocols) == 0 {
		return p, fmt.Errorf("No protocol handler is available for protocol: '%s'", protocol)
	}

	f := len(p.Protocols)
	if f == 0 {
		f = 1
	}
	p.DialTimeout = time.Duration(15*f) * time.Second
	if strdialtimeout, ok := params[DialTimeout]; ok {
		timeout, err := strconv.ParseUint(strdialtimeout, 10, 64)
		if err != nil {
			f := "invalid dial timeout '%v': %v"
			return p, fmt.Errorf(f, strdialtimeout, err.Error())
		}

		p.DialTimeout = time.Duration(timeout) * time.Second
	}

	hostInCertificate, ok := params[HostNameInCertificate]
	if ok {
		p.HostInCertificateProvided = true
	} else {
		hostInCertificate = p.Host
		p.HostInCertificateProvided = false
	}

	p.Encryption, p.TLSConfig, err = parseTLS(params, hostInCertificate)
	if err != nil {
		return p, err
	}

	if c, ok := params["columnencryption"]; ok {
		columnEncryption, err := strconv.ParseBool(c)
		if err != nil {
			if strings.EqualFold(c, "Enabled") {
				columnEncryption = true
			} else if strings.EqualFold(c, "Disabled") {
				columnEncryption = false
			} else {
				return p, fmt.Errorf("invalid columnencryption '%v' : %v", columnEncryption, err.Error())
			}
		}
		p.ColumnEncryption = columnEncryption
	}
	return p, nil
}

// convert connectionParams to url style connection string
// used mostly for testing
func (p Config) URL() *url.URL {
	q := url.Values{}
	if p.Database != "" {
		q.Add(Database, p.Database)
	}
	if p.LogFlags != 0 {
		q.Add(LogParam, strconv.FormatUint(uint64(p.LogFlags), 10))
	}
	host := p.Host
	protocol := ""
	// Can't just check for a : because of IPv6 host names
	if strings.HasPrefix(host, "admin") || strings.HasPrefix(host, "np") || strings.HasPrefix(host, "sm") || strings.HasPrefix(host, "tcp") {
		hostParts := strings.SplitN(p.Host, ":", 2)
		if len(hostParts) > 1 {
			host = hostParts[1]
			protocol = hostParts[0]
		}
	}
	if p.Port > 0 {
		host = fmt.Sprintf("%s:%d", host, p.Port)
	}
	q.Add(DisableRetry, fmt.Sprintf("%t", p.DisableRetry))
	protocolParam, ok := p.Parameters[Protocol]
	if ok {
		if protocol != "" && protocolParam != protocol {
			panic("Mismatched protocol parameters!")
		}
		protocol = protocolParam
	}
	if protocol != "" {
		q.Add(Protocol, protocol)
	}
	pipe, ok := p.Parameters[Pipe]
	if ok {
		q.Add(Pipe, pipe)
	}
	res := url.URL{
		Scheme: "sqlserver",
		Host:   host,
		User:   url.UserPassword(p.User, p.Password),
	}
	if p.Instance != "" {
		res.Path = p.Instance
	}
	q.Add(DialTimeout, strconv.FormatFloat(float64(p.DialTimeout.Seconds()), 'f', 0, 64))

	switch p.Encryption {
	case EncryptionDisabled:
		q.Add(Encrypt, "DISABLE")
	case EncryptionRequired:
		q.Add(Encrypt, "true")
	}
	if p.ColumnEncryption {
		q.Add("columnencryption", "true")
	}
	if len(q) > 0 {
		res.RawQuery = q.Encode()
	}

	return &res
}

// ADO connection string keywords at https://github.com/dotnet/SqlClient/blob/main/src/Microsoft.Data.SqlClient/src/Microsoft/Data/Common/DbConnectionStringCommon.cs
var adoSynonyms = map[string]string{
	"application name":          AppName,
	"data source":               Server,
	"address":                   Server,
	"network address":           Server,
	"addr":                      Server,
	"user":                      UserID,
	"uid":                       UserID,
	"initial catalog":           Database,
	"column encryption setting": "columnencryption",
}

func splitConnectionString(dsn string) (res map[string]string) {
	res = map[string]string{}
	parts := strings.Split(dsn, ";")
	for _, part := range parts {
		if len(part) == 0 {
			continue
		}
		lst := strings.SplitN(part, "=", 2)
		name := strings.TrimSpace(strings.ToLower(lst[0]))
		if len(name) == 0 {
			continue
		}
		var value string = ""
		if len(lst) > 1 {
			value = strings.TrimSpace(lst[1])
		}
		synonym, hasSynonym := adoSynonyms[name]
		if hasSynonym {
			name = synonym
		}
		// "server" in ADO can include a protocol and a port.
		if name == Server {
			for _, parser := range ProtocolParsers {
				prot := parser.Protocol() + ":"
				if strings.HasPrefix(value, prot) {
					res[Protocol] = parser.Protocol()
				}
				value = strings.TrimPrefix(value, prot)
			}
			serverParts := strings.Split(value, ",")
			if len(serverParts) == 2 && len(serverParts[1]) > 0 {
				value = serverParts[0]
				res[Port] = serverParts[1]
			}
		}
		res[name] = value
	}
	return res
}

// Splits a URL of the form sqlserver://username:password@host/instance?param1=value&param2=value
func splitConnectionStringURL(dsn string) (map[string]string, error) {
	res := map[string]string{}

	u, err := url.Parse(dsn)
	if err != nil {
		return res, err
	}

	if u.Scheme != "sqlserver" {
		return res, fmt.Errorf("scheme %s is not recognized", u.Scheme)
	}

	if u.User != nil {
		res[UserID] = u.User.Username()
		p, exists := u.User.Password()
		if exists {
			res[Password] = p
		}
	}

	host, port, err := net.SplitHostPort(u.Host)
	if err != nil {
		host = u.Host
	}

	if len(u.Path) > 0 {
		res[Server] = host + "\\" + u.Path[1:]
	} else {
		res[Server] = host
	}

	if len(port) > 0 {
		res[Port] = port
	}

	query := u.Query()
	for k, v := range query {
		if len(v) > 1 {
			return res, fmt.Errorf("key %s provided more than once", k)
		}
		res[strings.ToLower(k)] = v[0]
	}

	return res, nil
}

// Splits a URL in the ODBC format
func splitConnectionStringOdbc(dsn string) (map[string]string, error) {
	res := map[string]string{}

	type parserState int
	const (
		// Before the start of a key
		parserStateBeforeKey parserState = iota

		// Inside a key
		parserStateKey

		// Beginning of a value. May be bare or braced
		parserStateBeginValue

		// Inside a bare value
		parserStateBareValue

		// Inside a braced value
		parserStateBracedValue

		// A closing brace inside a braced value.
		// May be the end of the value or an escaped closing brace, depending on the next character
		parserStateBracedValueClosingBrace

		// After a value. Next character should be a semicolon or whitespace.
		parserStateEndValue
	)

	var state = parserStateBeforeKey

	var key string
	var value string

	for i, c := range dsn {
		switch state {
		case parserStateBeforeKey:
			switch {
			case c == '=':
				return res, fmt.Errorf("unexpected character = at index %d. Expected start of key or semi-colon or whitespace", i)
			case !unicode.IsSpace(c) && c != ';':
				state = parserStateKey
				key += string(c)
			}

		case parserStateKey:
			switch c {
			case '=':
				key = normalizeOdbcKey(key)
				state = parserStateBeginValue

			case ';':
				// Key without value
				key = normalizeOdbcKey(key)
				res[key] = value
				key = ""
				value = ""
				state = parserStateBeforeKey

			default:
				key += string(c)
			}

		case parserStateBeginValue:
			switch {
			case c == '{':
				state = parserStateBracedValue
			case c == ';':
				// Empty value
				res[key] = value
				key = ""
				state = parserStateBeforeKey
			case unicode.IsSpace(c):
				// Ignore whitespace
			default:
				state = parserStateBareValue
				value += string(c)
			}

		case parserStateBareValue:
			if c == ';' {
				res[key] = strings.TrimRightFunc(value, unicode.IsSpace)
				key = ""
				value = ""
				state = parserStateBeforeKey
			} else {
				value += string(c)
			}

		case parserStateBracedValue:
			if c == '}' {
				state = parserStateBracedValueClosingBrace
			} else {
				value += string(c)
			}

		case parserStateBracedValueClosingBrace:
			if c == '}' {
				// Escaped closing brace
				value += string(c)
				state = parserStateBracedValue
				continue
			}

			// End of braced value
			res[key] = value
			key = ""
			value = ""

			// This character is the first character past the end,
			// so it needs to be parsed like the parserStateEndValue state.
			state = parserStateEndValue
			switch {
			case c == ';':
				state = parserStateBeforeKey
			case unicode.IsSpace(c):
				// Ignore whitespace
			default:
				return res, fmt.Errorf("unexpected character %c at index %d. Expected semi-colon or whitespace", c, i)
			}

		case parserStateEndValue:
			switch {
			case c == ';':
				state = parserStateBeforeKey
			case unicode.IsSpace(c):
				// Ignore whitespace
			default:
				return res, fmt.Errorf("unexpected character %c at index %d. Expected semi-colon or whitespace", c, i)
			}
		}
	}

	switch state {
	case parserStateBeforeKey: // Okay
	case parserStateKey: // Unfinished key. Treat as key without value.
		key = normalizeOdbcKey(key)
		res[key] = value
	case parserStateBeginValue: // Empty value
		res[key] = value
	case parserStateBareValue:
		res[key] = strings.TrimRightFunc(value, unicode.IsSpace)
	case parserStateBracedValue:
		return res, fmt.Errorf("unexpected end of braced value at index %d", len(dsn))
	case parserStateBracedValueClosingBrace: // End of braced value
		res[key] = value
	case parserStateEndValue: // Okay
	}

	return res, nil
}

// Normalizes the given string as an ODBC-format key
func normalizeOdbcKey(s string) string {
	return strings.ToLower(strings.TrimRightFunc(s, unicode.IsSpace))
}

// ProtocolParser can populate Config with parameters to dial using its protocol
type ProtocolParser interface {
	// ParseServer updates the Config with protocol properties from the server. Returns an error if the server isn't compatible.
	ParseServer(server string, p *Config) error
	// Protocol returns the name of the protocol dialer
	Protocol() string
	// Hidden returns true if this protocol must be explicitly chosen by the application
	Hidden() bool
}

// ProtocolParsers is an ordered list of protocols that can be dialed. Each parser must have a corresponding Dialer in mssql.ProtocolDialers
var ProtocolParsers []ProtocolParser = []ProtocolParser{
	tcpParser{Prefix: "tcp"},
	tcpParser{Prefix: "admin"},
}

type tcpParser struct {
	Prefix string
}

func (t tcpParser) Hidden() bool {
	return t.Prefix == "admin"
}

func (t tcpParser) ParseServer(server string, p *Config) error {
	// a server name can have different forms
	parts := strings.SplitN(server, `\`, 2)
	p.Host = parts[0]
	if p.Host == "." || strings.ToUpper(p.Host) == "(LOCAL)" || p.Host == "" {
		p.Host = "localhost"
	}
	if len(parts) > 1 {
		p.Instance = parts[1]
	}
	if t.Prefix == "admin" {
		if p.Instance == "" {
			p.Port = 1434
		}
		p.BrowserMessage = BrowserDAC
	} else {
		p.BrowserMessage = BrowserAllInstances
	}
	return nil
}

func (t tcpParser) Protocol() string {
	return t.Prefix
}<|MERGE_RESOLUTION|>--- conflicted
+++ resolved
@@ -180,12 +180,7 @@
 	} else {
 		trustServerCert = true
 	}
-<<<<<<< HEAD
-
-	trust, ok := params["trustservercertificate"]
-=======
 	trust, ok := params[TrustServerCertificate]
->>>>>>> 6b695606
 	if ok {
 		var err error
 		trustServerCert, err = strconv.ParseBool(trust)
