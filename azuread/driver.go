--- conflicted
+++ resolved
@@ -1,4 +1,3 @@
-<<<<<<< HEAD
 //go:build go1.18
 // +build go1.18
 
@@ -10,61 +9,6 @@
 	"database/sql/driver"
 
 	mssql "github.com/microsoft/go-mssqldb"
-)
-
-// DriverName is the name used to register the driver
-const DriverName = "azuresql"
-
-func init() {
-	sql.Register(DriverName, &Driver{})
-}
-
-// Driver wraps the underlying MSSQL driver, but configures the Azure AD token provider
-type Driver struct {
-}
-
-// Open returns a new connection to the database.
-func (d *Driver) Open(dsn string) (driver.Conn, error) {
-	c, err := NewConnector(dsn)
-	if err != nil {
-		return nil, err
-	}
-
-	return c.Connect(context.Background())
-}
-
-// NewConnector creates a new connector from a DSN.
-// The returned connector may be used with sql.OpenDB.
-func NewConnector(dsn string) (*mssql.Connector, error) {
-
-	config, err := parse(dsn)
-	if err != nil {
-		return nil, err
-	}
-	return newConnectorConfig(config)
-}
-
-// newConnectorConfig creates a Connector from config.
-func newConnectorConfig(config *azureFedAuthConfig) (*mssql.Connector, error) {
-	if config.fedAuthLibrary == mssql.FedAuthLibraryADAL {
-		return mssql.NewActiveDirectoryTokenConnector(
-			config.mssqlConfig, config.adalWorkflow,
-			func(ctx context.Context, serverSPN, stsURL string) (string, error) {
-				return config.provideActiveDirectoryToken(ctx, serverSPN, stsURL)
-			},
-		)
-	}
-	return mssql.NewConnectorConfig(config.mssqlConfig), nil
-}
-=======
-package azuread
-
-import (
-	"context"
-	"database/sql"
-	"database/sql/driver"
-
-	mssql "github.com/denisenkom/go-mssqldb"
 )
 
 // DriverName is the name used to register the driver
@@ -119,5 +63,4 @@
 	default:
 		return mssql.NewConnectorConfig(config.mssqlConfig), nil
 	}
-}
->>>>>>> ed0f6206
+}